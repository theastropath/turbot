#!/usr/bin/env python

import inspect
import logging
import sys
from collections import defaultdict
from contextlib import redirect_stdout
from datetime import datetime, timedelta
from os.path import dirname, realpath
from pathlib import Path
from string import Template

import click
import discord
import matplotlib
import matplotlib.dates as mdates
import matplotlib.pyplot as plt
import numpy as np
import pandas as pd
import pytz
from yaml import load

try:
    from yaml import CLoader as Loader
except ImportError:
    from yaml import Loader

matplotlib.use("Agg")

PACKAGE_ROOT = Path(dirname(realpath(__file__)))
RUNTIME_ROOT = Path(".")

# application configuration files
CONFIG_DIR = RUNTIME_ROOT / "config"
DEFAULT_CONFIG_TOKEN = CONFIG_DIR / "token.txt"
DEFAULT_CONFIG_CHANNELS = CONFIG_DIR / "channels.txt"

# static application asset data
DATA_DIR = PACKAGE_ROOT / "data"
STRINGS_DATA_FILE = DATA_DIR / "strings.yaml"
FOSSILS_DATA_FILE = DATA_DIR / "fossils.txt"

# persisted user and application data
DB_DIR = RUNTIME_ROOT / "db"
DEFAULT_DB_FOSSILS = DB_DIR / "fossils.csv"
DEFAULT_DB_PRICES = DB_DIR / "prices.csv"
<<<<<<< HEAD
DEFAULT_DB_USERS = DB_DIR / "users.csv"
=======
>>>>>>> f915d6b2

# temporary application files
TMP_DIR = RUNTIME_ROOT / "tmp"
GRAPHCMD_FILE = TMP_DIR / "graphcmd.png"
LASTWEEKCMD_FILE = TMP_DIR / "lastweek.png"

# ensure application directories exist
CONFIG_DIR.mkdir(exist_ok=True)
DATA_DIR.mkdir(exist_ok=True)
DB_DIR.mkdir(exist_ok=True)
TMP_DIR.mkdir(exist_ok=True)

with open(STRINGS_DATA_FILE) as f:
    STRINGS = load(f, Loader=Loader)

with open(FOSSILS_DATA_FILE) as f:
    FOSSILS = frozenset([line.strip().lower() for line in f.readlines()])


def s(key, **kwargs):
    """Returns a string from data/strings.yaml with subsitutions."""
    data = STRINGS.get(key, "")
    return Template(data).substitute(kwargs)


def discord_user_from_name(channel, name):
    """Returns the discord user from the given channel and name."""
    if not name:
        return None
    lname = name.lower()
    members = channel.members
    return next(filter(lambda member: lname in str(member).lower(), members), None)


def discord_user_from_id(channel, user_id):
    """Returns the discord user from the given channel and user id."""
    iid = int(user_id)
    members = channel.members
    return next(filter(lambda member: iid == member.id, members), None)


def discord_user_name(channel, name_or_id):
    """Returns the discord user name from the given channel and name or id."""
    if not name_or_id:
        return None
    user = (
        discord_user_from_id(channel, name_or_id)
        if isinstance(name_or_id, int) or name_or_id.isdigit()
        else discord_user_from_name(channel, name_or_id)
    )
    return str(user) if user else None


def discord_user_id(channel, name):
    """Returns the discord user id name from the given channel and name."""
    if not name:
        return None
    return getattr(discord_user_from_name(channel, name), "id", None)


class Turbot(discord.Client):
    """Discord turnip bot"""

    def __init__(
        self, token, channels, prices_file, fossils_file, users_file, log_level=None
    ):
        if log_level:
            logging.basicConfig(level=log_level)
        super().__init__()
        self.token = token
        self.channels = channels
        self.prices_file = prices_file
        self.fossils_file = fossils_file
        self.users_file = users_file
        self.base_prophet_url = "https://turnipprophet.io/?prices="  # TODO: configurable?
        self._prices_data = None  # do not use directly, load it from load_prices()
        self._fossils_data = None  # do not use directly, load it from load_fossils()
        self._users_data = None  # do not use directly, load it from load_users()
        self._last_backup_filename = None

    def run(self):
        super().run(self.token)

    def build_prices(self):
        """Returns an empty DataFrame suitable for storing price data."""
        return pd.DataFrame(columns=["author", "kind", "price", "timestamp"]).astype(
            {"timestamp": "datetime64[ns, UTC]"}
        )

    def save_prices(self, data):
        """Saves the given prices data to csv file."""
        data.to_csv(self.prices_file, index=False)  # persist to disk
        self._prices_data = data  # in-memory optimization

    def last_backup_filename(self):
        """Return the name of the last known backup file for prices or None if unknown."""
        return self._last_backup_filename

    def backup_prices(self, data):
        """Backs up the prices data to a datetime stamped file."""
        filename = datetime.now().strftime("prices-%Y-%m-%d.csv")  # TODO: configurable?
        filepath = Path(self.prices_file).parent / filename
        self._last_backup_filename = filepath
        data.to_csv(filepath, index=False)

    def load_prices(self):
        """Returns a DataFrame of price data or creates an empty one."""
        if self._prices_data is None:
            try:
                self._prices_data = pd.read_csv(self.prices_file).astype(
                    {"timestamp": "datetime64[ns, UTC]"}
                )
            except FileNotFoundError:
                self._prices_data = self.build_prices()
        return self._prices_data

    def save_users(self, data):
        """Saves the given users data to csv file."""
        data.to_csv(self.users_file, index=False)  # persist to disk
        self._users_data = data  # in-memory optimization

    def build_users(self):
        """Returns an empty DataFrame suitable for storing user data."""
        return pd.DataFrame(columns=["author", "hemisphere"])

    def load_users(self):
        """Returns a DataFrame of user data or creates an empty one."""
        if self._users_data is None:
            try:
                self._users_data = pd.read_csv(self.users_file)
            except FileNotFoundError:
                self._users_data = self.build_users()
        return self._users_data

    def save_fossils(self, data):
        """Saves the given fossils data to csv file."""
        data.to_csv(self.fossils_file, index=False)  # persist to disk
        self._fossils_data = data  # in-memory optimization

    def build_fossils(self):
        """Returns an empty DataFrame suitable for storing fossil data."""
        return pd.DataFrame(columns=["author", "name"])

    def load_fossils(self):
        """Returns a DataFrame of fossils data or creates an empty one."""
        if self._fossils_data is None:
            try:
                self._fossils_data = pd.read_csv(self.fossils_file)
            except FileNotFoundError:
                self._fossils_data = self.build_fossils()
        return self._fossils_data

    def generate_graph(self, channel, user, graphname):
        """Generates a nice looking graph of user data."""
        HOURS = mdates.HourLocator()
        HOURS_FMT = mdates.DateFormatter("%b %d %H:%M")
        TWELVEHOUR = mdates.HourLocator(interval=12)

        plt.figure(figsize=(10, 12), dpi=100)
        _, ax = plt.subplots()
        ax.xaxis.set_major_locator(TWELVEHOUR)
        ax.xaxis.set_major_formatter(HOURS_FMT)
        ax.xaxis.set_minor_locator(HOURS)

        ax.yaxis.set_minor_locator(matplotlib.ticker.MultipleLocator(5))

        priceList = self.load_prices()
        legendElems = []

        if user:  # graph specific user
            dates = []
            prices = []
            userId = discord_user_id(channel, user)
            userName = discord_user_name(channel, userId)
            if not userId or not userName:
                return False
            legendElems.append(userName)
            yours = priceList.loc[priceList.author == userId]
            for _, row in yours.iterrows():
                if row.kind == "sell":
                    prices.append(row.price)
                    dates.append(row.timestamp)
            if dates:
                plt.plot(dates, prices, linestyle="-", marker="o", label=userName)
        else:  # graph all users
            found_at_least_one_user = False
            for user_id, df in priceList.groupby(by="author"):
                dates = []
                prices = []
                user_name = discord_user_name(channel, user_id)
                if not user_name:
                    continue
                found_at_least_one_user = True
                legendElems.append(user_name)
                for _, row in df.iterrows():
                    if row.kind == "sell":
                        prices.append(row.price)
                        dates.append(row.timestamp)
                if dates:
                    plt.plot(dates, prices, linestyle="-", marker="o", label=user_name)
            if not found_at_least_one_user:
                return False

        plt.xticks(rotation=45, ha="right", rotation_mode="anchor")
        plt.subplots_adjust(left=0.05, bottom=0.2, right=0.85)
        plt.grid(b=True, which="major", color="#666666", linestyle="-")
        ax.yaxis.grid(b=True, which="minor", color="#555555", linestyle=":")
        plt.ylabel("Price")
        plt.xlabel("Time (Eastern)")
        plt.title("Selling Prices")
        plt.legend(legendElems, loc="upper left", bbox_to_anchor=(1, 1))

        figure = plt.gcf()
        figure.set_size_inches(18, 9)

        plt.savefig(graphname, dpi=100)
        plt.close("all")

        return True

    def append_price(self, author, kind, price):
        """Adds a price to the prices data file for the given author and kind."""
        prices = self.load_prices()
        prices = prices.append(
            pd.DataFrame(
                columns=prices.columns,
                data=[[author.id, kind, price, datetime.now(pytz.utc)]],
            ),
            ignore_index=True,
        )
        self.save_prices(prices)

    def get_last_price(self, user_id):
        """Returns the last sell price for the given user id."""
        prices = self.load_prices()
        last = (
            prices[(prices.author == user_id) & (prices.kind == "sell")]
            .sort_values(by=["timestamp"])
            .tail(1)
            .price
        )
        return int(last) if last.any() else None

    def paginate(self, text):
        """Discord responses must be 2000 characters of less; paginate breaks them up."""
        breakpoints = ["\n", ".", ",", "-"]
        remaining = text
        while len(remaining) > 2000:
            breakpoint = 1999

            for char in breakpoints:
                index = remaining.rfind(char, 1800, 1999)
                if index != -1:
                    breakpoint = index
                    break

            # A trailing blank quoted line just shows the > symbol, so if possible
            # we should try bumping that into the remainder if it is present
            lastnlindex = remaining.rfind("\n", 1800, breakpoint - 1)
            finalline = remaining[lastnlindex:breakpoint]
            if finalline.strip() == ">":
                # the breakpoint should actually be bumped back a bit
                breakpoint = lastnlindex

            yield remaining[0:breakpoint]
            remaining = remaining[breakpoint + 1 :]

        yield remaining

    async def process(self, message):
        """Process a command message."""
        tokens = message.content.split(" ")
        request, params = tokens[0].lstrip("!"), tokens[1:]
        members = inspect.getmembers(self, predicate=inspect.ismethod)
        commands = [member[0] for member in members if member[0].endswith("_command")]
        matching = [command for command in commands if command.startswith(request)]
        if not matching:
            return
        exact = f"{request}_command"
        if len(matching) > 1 and exact not in matching:
            possible = ", ".join(f"!{m.replace('_command', '')}" for m in matching)
            await message.channel.send(s("did_you_mean", possible=possible), file=None)
        else:
            command = exact if exact in matching else matching[0]
            logging.debug("%s (author=%s, params=%s)", command, message.author, params)
            method = getattr(self, command)
            async with message.channel.typing():
                response, attachment = method(message.channel, message.author, params)
            pages = list(self.paginate(response))
            last_page_index = len(pages) - 1
            for i, page in enumerate(pages):
                file = attachment if attachment and i == last_page_index else None
                await message.channel.send(page, file=file)

    ##############################
    # Discord Client Behavior
    ##############################

    async def on_message(self, message):
        """Behavior when the client gets a message from Discord."""
        if (
            str(message.channel.type) == "text"
            and message.author.id != self.user.id
            and message.channel.name in self.channels
            and message.content.startswith("!")
        ):
            await self.process(message)

    async def on_ready(self):
        """Behavior when the client has successfully connected to Discord."""
        logging.debug("logged in as %s", self.user)

    ##############################
    # Bot Command Functions
    ##############################

    # Any method of this class that end in the name _command are automatically
    # detected as bot commands. The methods should have a signature like:
    #
    #     def your_command(self, channel, author, params)
    #
    # - `channel` is the Discord channel where the command message was sent.
    # - `author` is the Discord author who sent the command.
    # - `params` are any space delimitered parameters also sent with the command.
    #
    # The return value for a command method should be `(string, discord.File)` where the
    # string is the response message the bot should send to the channel and the file
    # object is an attachment to send with the message. For no attachment, use `None`.
    #
    # The docstring used for the command method will be automatically used as the help
    # message for the command. To document commands with parameters use a | to delimit
    # the help message from the parameter documentation. For example:
    #
    #     """This is the help message for your command. | [and] [these] [are] [params]"""
    #
    # A [parameter] is optional whereas a <parameter> is required.

    def help_command(self, channel, author, params):
        """
        Shows this help screen.
        """
        members = inspect.getmembers(self, predicate=inspect.ismethod)
        commands = [member[1] for member in members if member[0].endswith("_command")]
        usage = "__**Turbot Help!**__"
        for command in commands:
            doc = command.__doc__.split("|")
            use, params = doc[0], ", ".join([param.strip() for param in doc[1:]])
            use = inspect.cleandoc(use)
            use = use.replace("\n", "")

            title = f"!{command.__name__.replace('_command', '')}"
            if params:
                title = f"{title} {params}"
            usage += f"\n> **{title}**"
            usage += f"\n>    {use}"
            usage += "\n> "
        usage += "\n> turbot created by TheAstropath"
        return usage, None

    def sell_command(self, channel, author, params):
        """
        Log the price that you can sell turnips for on your island. | <price>
        """
        if not params:
            return s("sell_no_params"), None

        price = params[0]
        if not price.isnumeric():
            return s("sell_nonnumeric_price"), None

        price = int(price)
        if price <= 0:
            return s("sell_nonpositive_price"), None

        last_price = self.get_last_price(author.id)

        logging.debug("saving sell price of %s bells for user id %s", price, author.id)
        self.append_price(author, "sell", price)

        key = (
            "sell_new_price"
            if not last_price
            else "sell_higher_price"
            if price > last_price
            else "sell_lower_price"
            if price < last_price
            else "sell_same_price"
        )
        return s(key, price=price, name=author, last_price=last_price), None

    def buy_command(self, channel, author, params):
        """
        Log the price that you can buy turnips from Daisy Mae on your island. | <price>
        """
        if not params:
            return s("buy_no_params"), None

        price = params[0]
        if not price.isnumeric():
            return s("buy_nonnumeric_price"), None

        price = int(price)
        if price <= 0:
            return s("buy_nonpositive_price"), None

        logging.debug("saving buy price of %s bells for user id %s", price, author.id)
        self.append_price(author, "buy", price)
        return s("buy", price=price, name=author), None

    def reset_command(self, channel, author, params):
        """
        DO NOT USE UNLESS ASKED. Generates a final graph for use with !lastweek and
        resets all data for all users.
        """
        self.generate_graph(channel, None, LASTWEEKCMD_FILE)
        prices = self.load_prices()
        self.backup_prices(prices)
        buys = prices[prices.kind == "buy"].sort_values(by="timestamp")
        idx = buys.groupby(by="author")["timestamp"].idxmax()
        prices = buys.loc[idx]
        self.save_prices(prices)
        return s("reset"), None

    def lastweek_command(self, channel, author, params):
        """
        Displays the final graph from the last week before the data was reset.
        """
        if not Path(LASTWEEKCMD_FILE).exists():
            return s("lastweek_none"), None
        return s("lastweek"), discord.File(LASTWEEKCMD_FILE)

    def graph_command(self, channel, author, params):
        """
        Generates a graph of turnip prices for all users. If a user is specified, only
        graph that users prices. | [user]
        """
        if not params:
            self.generate_graph(channel, None, GRAPHCMD_FILE)
            return s("graph_all_users"), discord.File(GRAPHCMD_FILE)

        user_id = discord_user_id(channel, params[0])
        user_name = discord_user_name(channel, user_id)
        if not user_id or not user_name:
            return s("cant_find_user", name=params[0]), None

        self.generate_graph(channel, user_name, GRAPHCMD_FILE)
        return s("graph_user", name=user_name), discord.File(GRAPHCMD_FILE)

    def turnippattern_command(self, channel, author, params):
        """
        Calculates the patterns you will see in your shop based on Daisy Mae's price
        on your island and your Monday morning sell price. |
        <Sunday Buy Price> <Monday Morning Sell Price>
        """
        if len(params) != 2:
            return s("turnippattern_bad_params"), None

        buyprice, mondayprice = params
        if not buyprice.isnumeric() or not mondayprice.isnumeric():
            return s("turnippattern_nonnumeric_price"), None

        buyprice, mondayprice = int(buyprice), int(mondayprice)
        xval = mondayprice / buyprice
        patterns = (
            [1, 4]
            if xval >= 0.91
            else [2, 3, 4]
            if xval >= 0.85
            else [3, 4]
            if xval >= 0.80
            else [1, 4]
            if xval >= 0.60
            else [4]
        )
        lines = [s("turnippattern_header")]
        if 1 in patterns:
            lines.append(s("turnippattern_pattern1"))
        if 2 in patterns:
            lines.append(s("turnippattern_pattern2"))
        if 3 in patterns:
            lines.append(s("turnippattern_pattern3"))
        if 4 in patterns:
            lines.append(s("turnippattern_pattern4"))
        return "\n".join(lines), None

    def history_command(self, channel, author, params):
        """
        Show the historical turnip prices for a user. If no user is specified, it will
        display your own prices. | [user]
        """
        target = author.id if not params else params[0]
        target_name = discord_user_name(channel, target)
        target_id = discord_user_id(channel, target_name)
        if not target_name or not target_id:
            return s("cant_find_user", name=target), None

        prices = self.load_prices()
        yours = prices[prices.author == target_id]
        lines = [s("history_header", name=target_name)]
        for _, row in yours.iterrows():
            lines.append(
                s(f"history_{row.kind}", price=row.price, timestamp=row.timestamp)
            )
        return "\n".join(lines), None

    def oops_command(self, channel, author, params):
        """
        Remove your last logged turnip price.
        """
        target = author.id
        target_name = discord_user_name(channel, target)
        prices = self.load_prices()
        prices = prices.drop(prices[prices.author == author.id].tail(1).index)
        self.save_prices(prices)
        return s("oops", name=target_name), None

    def clear_command(self, channel, author, params):
        """
        Clears all of your own historical turnip prices.
        """
        user_id = discord_user_id(channel, str(author))
        prices = self.load_prices()
        prices = prices[prices.author != user_id]
        self.save_prices(prices)
        return s("clear", name=author), None

    def _best(self, channel, author, kind):
        prices = self.load_prices()
        past = datetime.now(pytz.utc) - timedelta(hours=12)
        sells = prices[(prices.kind == kind) & (prices.timestamp > past)]
        idx = sells.groupby(by="author").price.transform(max) == sells.price
        bests = sells[idx].sort_values(by="price", ascending=kind == "buy")
        lines = [s(f"best{kind}_header")]
        for _, row in bests.iterrows():
            name = discord_user_from_id(channel, row.author)
            lines.append(s("best", name=name, price=row.price, timestamp=row.timestamp))
        return "\n".join(lines), None

    def bestbuy_command(self, channel, author, params):
        """
        Finds the best (and most recent) buying prices logged in the last 12 hours.
        """
        return self._best(channel, author, "buy")

    def bestsell_command(self, channel, author, params):
        """
        Finds the best (and most recent) selling prices logged in the last 12 hours.
        """
        return self._best(channel, author, "sell")

    def collect_command(self, channel, author, params):
        """
        Mark fossils as donated to your museum. The names must match the in-game item
        name, and more than one can be provided if separated by commas.
        | <list of fossils>
        """
        if not params:
            return s("collect_no_params"), None

        items = set(item.strip().lower() for item in " ".join(params).split(","))
        valid = items.intersection(FOSSILS)
        invalid = items.difference(FOSSILS)

        fossils = self.load_fossils()
        yours = fossils[fossils.author == author.id]
        dupes = yours.loc[yours.name.isin(valid)].name.values.tolist()
        new_names = list(set(valid) - set(dupes))
        new_data = [[author.id, name] for name in new_names]
        new_fossils = pd.DataFrame(columns=fossils.columns, data=new_data)
        fossils = fossils.append(new_fossils, ignore_index=True)
        self.save_fossils(fossils)

        lines = []
        if new_names:
            lines.append(s("collect_new", items=", ".join(sorted(new_names))))
        if dupes:
            lines.append(s("collect_dupe", items=", ".join(sorted(dupes))))
        if invalid:
            lines.append(s("collect_bad", items=", ".join(sorted(invalid))))
        return "\n".join(lines), None

    def uncollect_command(self, channel, author, params):
        """
        Unmark fossils as donated to your museum. The names must match the in-game item
        name, and more than one can be provided if separated by commas.
        | <list of fossils>
        """
        if not params:
            return s("uncollect_no_params"), None

        items = set(item.strip().lower() for item in " ".join(params).split(","))
        valid = items.intersection(FOSSILS)
        invalid = items.difference(FOSSILS)

        fossils = self.load_fossils()
        yours = fossils[fossils.author == author.id]
        previously_collected = yours.loc[yours.name.isin(valid)]
        deleted = set(previously_collected.name.values.tolist())
        didnt_have = valid - deleted
        fossils = fossils.drop(previously_collected.index)
        self.save_fossils(fossils)

        lines = []
        if deleted:
            lines.append(s("uncollect_deleted", items=", ".join(sorted(deleted))))
        if didnt_have:
            lines.append(s("uncollect_already", items=", ".join(sorted(didnt_have))))
        if invalid:
            lines.append(s("fossil_bad", items=", ".join(sorted(invalid))))
        return "\n".join(lines), None

    def fossilsearch_command(self, channel, author, params):
        """
        Searches all users to see who needs the listed fossils. The names must match the
        in-game item name, and more than one can be provided if separated by commas.
        | <list of fossils>
        """
        if not params:
            return s("fossilsearch_no_params"), None

        items = set(item.strip().lower() for item in " ".join(params).split(","))
        valid = items.intersection(FOSSILS)
        invalid = items - valid

        fossils = self.load_fossils()
        users = fossils.author.unique()
        results = defaultdict(list)
        for fossil in valid:
            havers = fossils[fossils.name == fossil].author.unique()
            needers = np.setdiff1d(users, havers).tolist()
            for needer in needers:
                name = discord_user_from_id(channel, needer)
                results[name].append(fossil)

        if not results and not invalid:
            return s("fossilsearch_noneed"), None

        if not results and invalid:
            lines = [s("fossilsearch_header")]
            if valid:
                lines.append(
                    s("fossilsearch_row", name="No one", fossils=", ".join(sorted(valid)))
                )
            lines.append(s("fossil_bad", items=", ".join(sorted(invalid))))
            return "\n".join(lines), None

        lines = [s("fossilsearch_header")]
        for name, needed in results.items():
            need_list = fossils = ", ".join(sorted(needed))
            lines.append(s("fossilsearch_row", name=name, fossils=need_list))
        if invalid:
            lines.append(s("fossil_bad", items=", ".join(sorted(invalid))))
        return "\n".join(lines), None

    def allfossils_command(self, channel, author, params):
        """
        Shows all possible fossils that you can donate to the museum.
        """
        return s("allfossils", list=", ".join(sorted(FOSSILS))), None

    def listfossils_command(self, channel, author, params):
        """
        Lists all fossils that you still need to donate. If a user is provided, it gives
        the same information for that user instead. | [user]
        """
        target = author.id if not params else params[0]
        target_name = discord_user_name(channel, target)
        target_id = discord_user_id(channel, target_name)
        if not target_name or not target_id:
            return s("cant_find_user", name=target), None

        fossils = self.load_fossils()
        yours = fossils[fossils.author == target_id]
        collected = set(yours.name.unique())
        remaining = FOSSILS - collected
        return (
            s(
                "listfossils",
                name=target_name,
                count=len(remaining),
                items=", ".join(sorted(remaining)),
            ),
            None,
        )

    def collectedfossils_command(self, channel, author, params):
        """
        Lists all fossils that you have already donated. If a user is provided, it
        gives the same information for that user instead. | [user]
        """
        target = author.id if not params else params[0]
        target_name = discord_user_name(channel, target)
        target_id = discord_user_id(channel, target_name)
        if not target_name or not target_id:
            return s("cant_find_user", name=target), None

        fossils = self.load_fossils()
        yours = fossils[fossils.author == target_id]
        collected = set(yours.name.unique())

        return (
            s(
                "collectedfossils",
                name=target_name,
                count=len(collected),
                items=", ".join(sorted(collected)),
            ),
            None,
        )

    def fossilcount_command(self, channel, author, params):
        """
        Provides a count of the number of fossils remaining for the comma-separated list
        of users. | <list of users>
        """
        if not params:
            return s("fossilcount_no_params"), None

        users = set(item.strip().lower() for item in " ".join(params).split(","))

        valid = []
        invalid = []
        for user in users:
            user_name = discord_user_name(channel, user)
            user_id = discord_user_id(channel, user_name)
            if user_name and user_id:
                valid.append((user_name, user_id))
            else:
                invalid.append(user)

        lines = []
        if valid:
            lines.append(s("fossilcount_valid_header"))
            fossils = self.load_fossils()
            for user_name, user_id in sorted(valid):
                yours = fossils[fossils.author == user_id]
                collected = set(yours.name.unique())
                remaining = FOSSILS - collected
                lines.append(s("fossilcount_valid", name=user_name, count=len(remaining)))
        if invalid:
            lines.append(s("fossilcount_invalid_header"))
            for user in invalid:
                lines.append(s("fossilcount_invalid", name=user))
        return "\n".join(lines), None

    def predict_command(self, channel, author, params):
        """
        Get a link to a prediction calulator for a price history. | [user]
        """
        target = author.id if not params else params[0]
        target_name = discord_user_name(channel, target)
        target_id = discord_user_id(channel, target_name)
        if not target_name or not target_id:
            return s("cant_find_user", name=target), None

        prices = self.load_prices()
        past = datetime.now(pytz.utc) - timedelta(days=12)
        yours = prices[(prices.author == target_id) & (prices.timestamp > past)]
        yours = yours.sort_values(by=["timestamp"])

        recent_buy = yours[yours.kind == "buy"].tail(1)
        if recent_buy.empty:
            return s("cant_find_buy", name=target_name), None

        buy_date = np.datetime64(recent_buy.timestamp.values[0])
        buy_price = int(recent_buy.price)

        sells = yours[yours.kind == "sell"]
        groups = sells.set_index("timestamp").groupby(pd.Grouper(freq="D"))
        sell_data = {}
        for day, df in groups:
            days_since_buy = (day.tz_convert(None) - buy_date).days
            sell_data[days_since_buy] = df.price.values.tolist()[0:2]

        sequence = [""] * 12
        for day in range(0, 6):
            if day in sell_data and sell_data[day]:
                sequence[day * 2] = sell_data[day][0]
                if len(sell_data[day]) > 1:
                    sequence[day * 2 + 1] = sell_data[day][1]

        query = f"{buy_price}.{'.'.join(str(i) for i in sequence)}".rstrip(".")
        url = f"{self.base_prophet_url}{query}"
        return s("predict", name=target_name, url=url), None

    def hemisphere_command(self, channel, author, params):
        """
        Set your hemisphere. | [Northern|Southern]
        """
        if not params:
            return s("hemisphere_no_params"), None

        home = params[0].lower().title()
        if home not in ["Northern", "Southern"]:
            return s("hemisphere_bad_params"), None

        users = self.load_users()
        prefs = users[users.author == author.id]
        if prefs.empty:
            users = users.append(
                pd.DataFrame(columns=users.columns, data=[[author.id, home]]),
                ignore_index=True,
            )
        else:
            users.at[prefs.index, "hemisphere"] = home
        self.save_users(users)
        return s("hemisphere", name=author), None


def get_token(token_file):
    """Returns the discord token from your token config file."""
    try:
        with open(token_file, "r") as f:
            return f.readline().strip()
    except IOError as e:
        with redirect_stdout(sys.stderr):
            print("error:", e)
            print(f"put your discord token in a file named '{token_file}'")
        sys.exit(1)


def get_channels(channels_file):
    """Returns the authorized channels your channels config file."""
    try:
        with open(channels_file, "r") as channels_file:
            return [line.strip() for line in channels_file.readlines()]
    except IOError:
        return []


@click.command()
@click.option(
    "-l",
    "--log-level",
    type=click.Choice(["CRITICAL", "ERROR", "WARNING", "INFO", "DEBUG"]),
    default="ERROR",
)
@click.option("-v", "--verbose", count=True, help="sets log level to DEBUG")
@click.option(
    "-b",
    "--bot-token-file",
    default=DEFAULT_CONFIG_TOKEN,
    help="read your discord bot token from this file",
)
@click.option(
    "-c",
    "--channel",
    multiple=True,
    help="authorize a channel; use this multiple times to authorize multiple channels",
)
@click.option(
    "-a",
    "--auth-channels-file",
    default=DEFAULT_CONFIG_CHANNELS,
    help="read authorized channel names from this file",
)
@click.option(
    "-p",
    "--prices-file",
    default=DEFAULT_DB_PRICES,
    help="read price data from this file",
<<<<<<< HEAD
)
@click.option(
    "-p",
    "--fossils-file",
    default=DEFAULT_DB_FOSSILS,
    help="read fossil data from this file",
)
@click.option(
    "-u",
    "--users-file",
    default=DEFAULT_DB_USERS,
    help="read users preferences data from this file",
=======
)
@click.option(
    "-p",
    "--fossils-file",
    default=DEFAULT_DB_FOSSILS,
    help="read fossil data from this file",
>>>>>>> f915d6b2
)
def main(
    log_level,
    verbose,
    bot_token_file,
    channel,
    auth_channels_file,
    prices_file,
    fossils_file,
    users_file,
):
    auth_channels = get_channels(auth_channels_file) + list(channel)
    if not auth_channels:
        print("error: you must provide at least one authorized channel", file=sys.stderr)
        sys.exit(1)

    Turbot(
        token=get_token(bot_token_file),
        channels=auth_channels,
        prices_file=prices_file,
        fossils_file=fossils_file,
        users_file=users_file,
        log_level=getattr(logging, "DEBUG" if verbose else log_level),
    ).run()


if __name__ == "__main__":
    main()<|MERGE_RESOLUTION|>--- conflicted
+++ resolved
@@ -44,10 +44,8 @@
 DB_DIR = RUNTIME_ROOT / "db"
 DEFAULT_DB_FOSSILS = DB_DIR / "fossils.csv"
 DEFAULT_DB_PRICES = DB_DIR / "prices.csv"
-<<<<<<< HEAD
 DEFAULT_DB_USERS = DB_DIR / "users.csv"
-=======
->>>>>>> f915d6b2
+
 
 # temporary application files
 TMP_DIR = RUNTIME_ROOT / "tmp"
@@ -909,7 +907,7 @@
     "--prices-file",
     default=DEFAULT_DB_PRICES,
     help="read price data from this file",
-<<<<<<< HEAD
+
 )
 @click.option(
     "-p",
@@ -922,15 +920,9 @@
     "--users-file",
     default=DEFAULT_DB_USERS,
     help="read users preferences data from this file",
-=======
+
 )
-@click.option(
-    "-p",
-    "--fossils-file",
-    default=DEFAULT_DB_FOSSILS,
-    help="read fossil data from this file",
->>>>>>> f915d6b2
-)
+                                 
 def main(
     log_level,
     verbose,
